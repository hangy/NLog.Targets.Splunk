--- conflicted
+++ resolved
@@ -1,27 +1,23 @@
-<Project Sdk="Microsoft.NET.Sdk">
-
-  <PropertyGroup>
-    <OutputType>Exe</OutputType>
-    <TargetFramework>net5.0</TargetFramework>
-  </PropertyGroup>
-
-  <ItemGroup>
-    <None Remove="NLog.config" />
-  </ItemGroup>
-
-  <ItemGroup>
-    <Content Include="NLog.config">
-      <CopyToOutputDirectory>Always</CopyToOutputDirectory>
-      <SubType>Designer</SubType>
-    </Content>
-  </ItemGroup>
-
-  <ItemGroup>
-<<<<<<< HEAD
-    <ProjectReference Include="..\NLog.Targets.Splunk\NLog.Targets.Splunk.Simple.csproj" />
-=======
-    <ProjectReference Include="..\NLog.Targets.Splunk\NLog.Targets.Splunk.csproj" />
->>>>>>> fb145987
-  </ItemGroup>
-
-</Project>
+<Project Sdk="Microsoft.NET.Sdk">
+
+  <PropertyGroup>
+    <OutputType>Exe</OutputType>
+    <TargetFramework>net5.0</TargetFramework>
+  </PropertyGroup>
+
+  <ItemGroup>
+    <None Remove="NLog.config" />
+  </ItemGroup>
+
+  <ItemGroup>
+    <Content Include="NLog.config">
+      <CopyToOutputDirectory>Always</CopyToOutputDirectory>
+      <SubType>Designer</SubType>
+    </Content>
+  </ItemGroup>
+
+  <ItemGroup>
+    <ProjectReference Include="..\NLog.Targets.Splunk.Simple\NLog.Targets.Splunk.Simple.csproj" />
+  </ItemGroup>
+
+</Project>